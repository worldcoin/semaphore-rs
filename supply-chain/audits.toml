--- conflicted
+++ resolved
@@ -3,7 +3,6 @@
 
 [audits]
 
-<<<<<<< HEAD
 [[trusted.aho-corasick]]
 criteria = "safe-to-deploy"
 user-id = 189 # Andrew Gallant (BurntSushi)
@@ -75,7 +74,7 @@
 user-id = 189 # Andrew Gallant (BurntSushi)
 start = "2020-01-11"
 end = "2024-06-15"
-=======
+
 [[trusted.proc-macro2]]
 criteria = "safe-to-deploy"
 user-id = 3618 # David Tolnay (dtolnay)
@@ -92,5 +91,4 @@
 criteria = "safe-to-deploy"
 user-id = 3618 # David Tolnay (dtolnay)
 start = "2019-03-01"
-end = "2024-06-14"
->>>>>>> dcba5adf
+end = "2024-06-14"