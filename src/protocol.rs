use crate::{
<<<<<<< HEAD
    circuit::{ZKEY, WASM},
=======
    circuit::{witness_calculator, zkey},
>>>>>>> fca81838
    identity::Identity,
    merkle_tree::{self, Branch},
    poseidon,
    poseidon_tree::PoseidonHash,
    Field,
};
use ark_bn254::{Bn254, Fr, Parameters};
use ark_circom::CircomReduction;
use ark_circom::{read_zkey, WitnessCalculator};
use ark_ec::bn::Bn;
use ark_groth16::{
    create_proof_with_reduction_and_matrices, prepare_verifying_key, Proof as ArkProof,
};
use ark_relations::r1cs::SynthesisError;
use ark_std::UniformRand;
use color_eyre::Result;
use primitive_types::U256;
use rand::{thread_rng, Rng};
use serde::{Deserialize, Serialize};
use std::time::Instant;
use thiserror::Error;
use wasmi::Module;

// Matches the private G1Tup type in ark-circom.
pub type G1 = (U256, U256);

// Matches the private G2Tup type in ark-circom.
pub type G2 = ([U256; 2], [U256; 2]);

/// Wrap a proof object so we have serde support
#[derive(Clone, Copy, Debug, PartialEq, Eq, Serialize, Deserialize)]
pub struct Proof(G1, G2, G1);

impl From<ArkProof<Bn<Parameters>>> for Proof {
    fn from(proof: ArkProof<Bn<Parameters>>) -> Self {
        let proof = ark_circom::ethereum::Proof::from(proof);
        let (a, b, c) = proof.as_tuple();
        Self(a, b, c)
    }
}

impl From<Proof> for ArkProof<Bn<Parameters>> {
    fn from(proof: Proof) -> Self {
        let eth_proof = ark_circom::ethereum::Proof {
            a: ark_circom::ethereum::G1 {
                x: proof.0 .0,
                y: proof.0 .1,
            },
            #[rustfmt::skip] // Rustfmt inserts some confusing spaces
            b: ark_circom::ethereum::G2 {
                // The order of coefficients is flipped.
                x: [proof.1.0[1], proof.1.0[0]],
                y: [proof.1.1[1], proof.1.1[0]],
            },
            c: ark_circom::ethereum::G1 {
                x: proof.2 .0,
                y: proof.2 .1,
            },
        };
        eth_proof.into()
    }
}

/// Helper to merkle proof into a bigint vector
/// TODO: we should create a From trait for this
fn merkle_proof_to_vec(proof: &merkle_tree::Proof<PoseidonHash>) -> Vec<Field> {
    proof
        .0
        .iter()
        .map(|x| match x {
            Branch::Left(value) | Branch::Right(value) => *value,
        })
        .collect()
}

/// Generates the nullifier hash
#[must_use]
pub fn generate_nullifier_hash(identity: &Identity, external_nullifier: Field) -> Field {
    poseidon::hash2(external_nullifier, identity.nullifier)
}

#[derive(Error, Debug)]
pub enum ProofError {
    #[error("Error reading circuit key: {0}")]
    CircuitKeyError(#[from] std::io::Error),
    #[error("Error producing witness: {0}")]
    WitnessError(color_eyre::Report),
    #[error("Error producing proof: {0}")]
    SynthesisError(#[from] SynthesisError),
    #[error("Error converting public input: {0}")]
    ToFieldError(#[from] ruint::ToFieldError),
}

/// Generates a semaphore proof
///
/// # Errors
///
/// Returns a [`ProofError`] if proving fails.
pub fn generate_proof(
    identity: &Identity,
    merkle_proof: &merkle_tree::Proof<PoseidonHash>,
    external_nullifier_hash: Field,
    signal_hash: Field,
) -> Result<Proof, ProofError> {
    generate_proof_rng(
        identity,
        merkle_proof,
        external_nullifier_hash,
        signal_hash,
        &mut thread_rng(),
    )
}

/// Generates a semaphore proof from entropy
///
/// # Errors
///
/// Returns a [`ProofError`] if proving fails.
pub fn generate_proof_rng(
    identity: &Identity,
    merkle_proof: &merkle_tree::Proof<PoseidonHash>,
    external_nullifier_hash: Field,
    signal_hash: Field,
    rng: &mut impl Rng,
) -> Result<Proof, ProofError> {
    generate_proof_rs(
        identity,
        merkle_proof,
        external_nullifier_hash,
        signal_hash,
        ark_bn254::Fr::rand(rng),
        ark_bn254::Fr::rand(rng),
    )
}

fn generate_proof_rs(
    identity: &Identity,
    merkle_proof: &merkle_tree::Proof<PoseidonHash>,
    external_nullifier_hash: Field,
    signal_hash: Field,
    r: ark_bn254::Fr,
    s: ark_bn254::Fr,
) -> Result<Proof, ProofError> {
    let inputs = [
        ("identityNullifier", vec![identity.nullifier]),
        ("identityTrapdoor", vec![identity.trapdoor]),
        ("treePathIndices", merkle_proof.path_index()),
        ("treeSiblings", merkle_proof_to_vec(merkle_proof)),
        ("externalNullifier", vec![external_nullifier_hash]),
        ("signalHash", vec![signal_hash]),
    ];
    let inputs = inputs.into_iter().map(|(name, values)| {
        (
            name.to_string(),
            values.iter().map(Into::into).collect::<Vec<_>>(),
        )
    });

    let now = Instant::now();

<<<<<<< HEAD
    let module = Module::from_buffer(WASM).expect("ddd");
    let full_assignment = WitnessCalculator::from_module(module).expect("ddd")
=======
    let full_assignment = witness_calculator()
        .lock()
        .expect("witness_calculator mutex should not get poisoned")
>>>>>>> fca81838
        .calculate_witness_element::<Bn254, _>(inputs, false)
        .map_err(ProofError::WitnessError)?;

    // let full_assignment = WITNESS_CALCULATOR
    //     .lock()
    //     .expect("witness_calculator mutex should not get poisoned")
    //     .calculate_witness_element::<Bn254, _>(inputs, false)
    //     .map_err(ProofError::WitnessError)?;

    println!("witness generation took: {:.2?}", now.elapsed());

    let now = Instant::now();
    let zkey = zkey();
    let ark_proof = create_proof_with_reduction_and_matrices::<_, CircomReduction>(
        &zkey.0,
        r,
        s,
        &zkey.1,
        zkey.1.num_instance_variables,
        zkey.1.num_constraints,
        full_assignment.as_slice(),
    )?;
    let proof = ark_proof.into();
    println!("proof generation took: {:.2?}", now.elapsed());

    Ok(proof)
}

/// Verifies a given semaphore proof
///
/// # Errors
///
/// Returns a [`ProofError`] if verifying fails. Verification failure does not
/// necessarily mean the proof is incorrect.
pub fn verify_proof(
    root: Field,
    nullifier_hash: Field,
    signal_hash: Field,
    external_nullifier_hash: Field,
    proof: &Proof,
) -> Result<bool, ProofError> {
    let zkey = zkey();
    let pvk = prepare_verifying_key(&zkey.0.vk);

    let public_inputs = [root, nullifier_hash, signal_hash, external_nullifier_hash]
        .iter()
        .map(Fr::try_from)
        .collect::<Result<Vec<_>, _>>()?;

    let ark_proof = (*proof).into();
    let result = ark_groth16::verify_proof(&pvk, &ark_proof, &public_inputs[..])?;
    Ok(result)
}

#[cfg(test)]
mod test {
    use super::*;
    use crate::{hash_to_field, poseidon_tree::PoseidonTree};
    use rand::SeedableRng as _;
    use rand_chacha::ChaChaRng;
    use serde_json::json;

    fn arb_proof(seed: u64) -> Proof {
        // Deterministic randomness for testing
        let mut rng = ChaChaRng::seed_from_u64(seed);

        // generate identity
        let seed: [u8; 16] = rng.gen();
        let id = Identity::from_seed(&seed);

        // generate merkle tree
        let leaf = Field::from(0);
        let mut tree = PoseidonTree::new(21, leaf);
        tree.set(0, id.commitment());

        let merkle_proof = tree.proof(0).expect("proof should exist");

        let external_nullifier: [u8; 16] = rng.gen();
        let external_nullifier_hash = hash_to_field(&external_nullifier);

        let signal: [u8; 16] = rng.gen();
        let signal_hash = hash_to_field(&signal);

        generate_proof_rng(
            &id,
            &merkle_proof,
            external_nullifier_hash,
            signal_hash,
            &mut rng,
        )
        .unwrap()
    }

    #[test]
    fn test_proof_cast_roundtrip() {
        let proof = arb_proof(123);
        let ark_proof: ArkProof<Bn<Parameters>> = proof.into();
        let result: Proof = ark_proof.into();
        assert_eq!(proof, result);
    }

    #[test]
    fn test_proof_serialize() {
        let proof = arb_proof(456);
        let json = serde_json::to_value(&proof).unwrap();
        assert_eq!(
            json,
            json!([
                [
                    "0x249ae469686987ee9368da60dd177a8c42891c02f5760e955e590c79d55cfab2",
                    "0xf22e25870f49388459d388afb24dcf6ec11bb2d4def1e2ec26d6e42f373aad8"
                ],
                [
                    [
                        "0x17bd25dbd7436c30ea5b8a3a47aadf11ed646c4b25cc14a84ff8cbe0252ff1f8",
                        "0x1c140668c56688367416534d57b4a14e5a825efdd5e121a6a2099f6dc4cd277b"
                    ],
                    [
                        "0x26a8524759d969ea0682a092cf7a551697d81962d6c998f543f81e52d83e05e1",
                        "0x273eb3f796fd1807b9df9c6d769d983e3dabdc61677b75d48bb7691303b2c8dd"
                    ]
                ],
                [
                    "0x62715c53a0eb4c46dbb5f73f1fd7449b9c63d37c1ece65debc39b472065a90f",
                    "0x114f7becc66f1cd7a8b01c89db8233622372fc0b6fc037c4313bca41e2377fd9"
                ]
            ])
        );
    }
}<|MERGE_RESOLUTION|>--- conflicted
+++ resolved
@@ -1,9 +1,5 @@
 use crate::{
-<<<<<<< HEAD
     circuit::{ZKEY, WASM},
-=======
-    circuit::{witness_calculator, zkey},
->>>>>>> fca81838
     identity::Identity,
     merkle_tree::{self, Branch},
     poseidon,
@@ -164,14 +160,8 @@
 
     let now = Instant::now();
 
-<<<<<<< HEAD
     let module = Module::from_buffer(WASM).expect("ddd");
     let full_assignment = WitnessCalculator::from_module(module).expect("ddd")
-=======
-    let full_assignment = witness_calculator()
-        .lock()
-        .expect("witness_calculator mutex should not get poisoned")
->>>>>>> fca81838
         .calculate_witness_element::<Bn254, _>(inputs, false)
         .map_err(ProofError::WitnessError)?;
 
@@ -184,7 +174,7 @@
     println!("witness generation took: {:.2?}", now.elapsed());
 
     let now = Instant::now();
-    let zkey = zkey();
+    let zkey = &ZKEY;
     let ark_proof = create_proof_with_reduction_and_matrices::<_, CircomReduction>(
         &zkey.0,
         r,
@@ -213,7 +203,7 @@
     external_nullifier_hash: Field,
     proof: &Proof,
 ) -> Result<bool, ProofError> {
-    let zkey = zkey();
+    let zkey = &ZKEY;
     let pvk = prepare_verifying_key(&zkey.0.vk);
 
     let public_inputs = [root, nullifier_hash, signal_hash, external_nullifier_hash]
