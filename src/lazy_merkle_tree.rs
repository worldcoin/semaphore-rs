use crate::{
    merkle_tree::{Branch, Hasher, Proof},
    util::as_bytes,
};
use std::{
    fs::OpenOptions,
    io::Write,
    iter::{once, repeat, successors},
    ops::{Deref, DerefMut},
    path::PathBuf,
    str::FromStr,
    sync::{Arc, Mutex},
};

use mmap_rs::{MmapMut, MmapOptions};
use rayon::prelude::*;
use thiserror::Error;

pub trait VersionMarker {}
#[derive(Debug)]
pub struct Canonical;
impl VersionMarker for Canonical {}
#[derive(Debug)]
pub struct Derived;
impl VersionMarker for Derived {}

/// A storage-optimized merkle tree. It has a certain linear-buffer represented
/// prefix subtree and the rest of the tree is represented using lazy,
/// pointer-based structures. This makes it possible to hold even large trees in
/// memory, assuming only a relatively small subset is ever modified.
///
/// It exposes an immutable API, so that multiple versions can be kept in memory
/// while reusing as much structure as possible.
///
/// The update method also allows the specification of a mutability hint, which
/// can be used to vastly improve storage characteristics, but also requires the
/// caller to ensure certain additional invariants hold. See
/// [`LazyMerkleTree::update_with_mutation`] for details.
pub struct LazyMerkleTree<H: Hasher, V: VersionMarker = Derived> {
    tree:     AnyTree<H>,
    _version: V,
}

impl<H: Hasher, Version: VersionMarker> LazyMerkleTree<H, Version> {
    /// Creates a new, fully lazy (without any dense prefix) tree.
    #[must_use]
    pub fn new(depth: usize, empty_value: H::Hash) -> LazyMerkleTree<H, Canonical> {
        LazyMerkleTree {
            tree:     AnyTree::new(depth, empty_value),
            _version: Canonical,
        }
    }

    /// Creates a new tree with a dense prefix of the given depth.
    #[must_use]
    pub fn new_with_dense_prefix(
        depth: usize,
        prefix_depth: usize,
        empty_value: &H::Hash,
    ) -> LazyMerkleTree<H, Canonical> {
        LazyMerkleTree {
            tree:     AnyTree::new_with_dense_prefix(depth, prefix_depth, empty_value),
            _version: Canonical,
        }
    }

    /// Creates a new tree with a dense prefix of the given depth, and with
    /// initial leaves populated from the given slice.
    #[must_use]
    pub fn new_with_dense_prefix_with_initial_values(
        depth: usize,
        prefix_depth: usize,
        empty_value: &H::Hash,
        initial_values: &[H::Hash],
    ) -> LazyMerkleTree<H, Canonical> {
        LazyMerkleTree {
            tree:     AnyTree::new_with_dense_prefix_with_initial_values(
                depth,
                prefix_depth,
                empty_value,
                initial_values,
            ),
            _version: Canonical,
        }
    }

    /// Creates a new memory mapped file specified by path and creates a tree
    /// with dense prefix of the given depth with initial values
    pub fn new_mmapped_with_dense_prefix_with_init_values(
        depth: usize,
        prefix_depth: usize,
        empty_value: &H::Hash,
        initial_values: &[H::Hash],
        file_path: &str,
    ) -> Result<LazyMerkleTree<H, Canonical>, DenseMMapError> {
        Ok(LazyMerkleTree {
            tree:     AnyTree::new_mmapped_with_dense_prefix_with_init_values(
                depth,
                prefix_depth,
                empty_value,
                initial_values,
                file_path,
            )?,
            _version: Canonical,
        })
    }

    /// Attempts to restore previous tree state from memory mapped file
    ///
    /// # Errors
    /// - dense mmap tree restore failed
    pub fn attempt_dense_mmap_restore(
        depth: usize,
        prefix_depth: usize,
        empty_leaf: &H::Hash,
        file_path: &str,
    ) -> Result<LazyMerkleTree<H, Canonical>, DenseMMapError> {
        Ok(LazyMerkleTree {
            tree:     match AnyTree::try_restore_dense_mmap_tree_state(
                depth,
                prefix_depth,
                empty_leaf,
                file_path,
            ) {
                Ok(tree) => tree,
                Err(e) => return Err(e),
            },
            _version: Canonical,
        })
    }

    /// Returns the depth of the tree.
    #[must_use]
    pub const fn depth(&self) -> usize {
        self.tree.depth()
    }

    /// Returns the root of the tree.
    #[must_use]
    pub fn root(&self) -> H::Hash {
        self.tree.root()
    }

    /// Sets the value at the given index to the given value. This is fully
    /// immutable, returning a new tree and leaving the old one unchanged.
    /// Reuses as much memory as possible, allocating only `depth` nodes.
    #[must_use]
    pub fn update(&self, index: usize, value: &H::Hash) -> LazyMerkleTree<H, Derived> {
        LazyMerkleTree {
            tree:     self
                .tree
                .update_with_mutation_condition(index, value, false),
            _version: Derived,
        }
    }

    /// Returns the Merkle proof for the given index.
    #[must_use]
    pub fn proof(&self, index: usize) -> Proof<H> {
        self.tree.proof(index)
    }

    /// Verifies the given proof for the given value.
    #[must_use]
    pub fn verify(&self, value: H::Hash, proof: &Proof<H>) -> bool {
        proof.root(value) == self.root()
    }

    /// Returns the value at the given index.
    #[must_use]
    pub fn get_leaf(&self, index: usize) -> H::Hash {
        self.tree.get_leaf(index)
    }

    /// Returns an iterator over all leaves.
    pub fn leaves(&self) -> impl Iterator<Item = H::Hash> + '_ {
        // TODO this could be made faster by a custom iterator
        (0..(1 << self.depth())).map(|i| self.get_leaf(i))
    }
}

impl<H: Hasher> LazyMerkleTree<H, Canonical> {
    /// Sets the value at the given index to the given value. This is a mutable
    /// operation, that will modify any dense subtrees in place.
    ///
    /// This has potential consequences for the soundness of the whole
    /// structure:
    /// it has the potential to invalidate some trees that share nodes with
    /// this one, so if many versions are kept at once, special care must be
    /// taken when calling this. The only trees that are guaranteed to still be
    /// valid after this operation, are those that already specify the same
    /// value at the given index. For example, if a linear history of updates is
    /// kept in memory, this operation is a good way to "flatten" updates into
    /// the oldest kept version.
    ///
    /// This operation is useful for storage optimizations, as it avoids
    /// allocating any new memory in dense subtrees.
    #[must_use]
    pub fn update_with_mutation(self, index: usize, value: &H::Hash) -> Self {
        Self {
            tree:     self.tree.update_with_mutation_condition(index, value, true),
            _version: Canonical,
        }
    }

    /// Gives a `Derived` version of this tree. Useful for initializing
    /// versioned trees.
    #[must_use]
    pub fn derived(&self) -> LazyMerkleTree<H, Derived> {
        LazyMerkleTree {
            tree:     self.tree.clone(),
            _version: Derived,
        }
    }
}

impl<H: Hasher> Clone for LazyMerkleTree<H, Derived> {
    fn clone(&self) -> Self {
        Self {
            tree:     self.tree.clone(),
            _version: Derived,
        }
    }
}

enum AnyTree<H: Hasher> {
    Empty(EmptyTree<H>),
    Sparse(SparseTree<H>),
    Dense(DenseTree<H>),
    DenseMMap(DenseMMapTree<H>),
}

impl<H: Hasher> AnyTree<H> {
    fn new(depth: usize, empty_value: H::Hash) -> Self {
        Self::Empty(EmptyTree::new(depth, empty_value))
    }

    fn new_with_dense_prefix_with_initial_values(
        depth: usize,
        prefix_depth: usize,
        empty_value: &H::Hash,
        initial_values: &[H::Hash],
    ) -> Self {
        assert!(depth >= prefix_depth);
        let dense = DenseTree::new_with_values(initial_values, empty_value, prefix_depth);
        let mut result: Self = dense.into();
        let mut current_depth = prefix_depth;
        while current_depth < depth {
            result = SparseTree::new(
                result,
                EmptyTree::new(current_depth, empty_value.clone()).into(),
            )
            .into();
            current_depth += 1;
        }
        result
    }

    fn new_with_dense_prefix(depth: usize, prefix_depth: usize, empty_value: &H::Hash) -> Self {
        assert!(depth >= prefix_depth);
        let mut result: Self = EmptyTree::new(prefix_depth, empty_value.clone())
            .alloc_dense()
            .into();
        let mut current_depth = prefix_depth;
        while current_depth < depth {
            result = SparseTree::new(
                result,
                EmptyTree::new(current_depth, empty_value.clone()).into(),
            )
            .into();
            current_depth += 1;
        }
        result
    }

    fn new_mmapped_with_dense_prefix_with_init_values(
        depth: usize,
        prefix_depth: usize,
        empty_value: &H::Hash,
        initial_values: &[H::Hash],
        file_path: &str,
    ) -> Result<Self, DenseMMapError> {
        assert!(depth >= prefix_depth);
        let dense =
            DenseMMapTree::new_with_values(initial_values, empty_value, prefix_depth, file_path)?;
        let mut result: Self = dense.into();
        let mut current_depth = prefix_depth;
        while current_depth < depth {
            result = SparseTree::new(
                result,
                EmptyTree::new(current_depth, empty_value.clone()).into(),
            )
            .into();
            current_depth += 1;
        }
        Ok(result)
    }

    fn try_restore_dense_mmap_tree_state(
        depth: usize,
        prefix_depth: usize,
        empty_leaf: &H::Hash,
        file_path: &str,
    ) -> Result<Self, DenseMMapError> {
        let dense_mmap = DenseMMapTree::attempt_restore(empty_leaf, prefix_depth, file_path)?;

        let mut result: Self = dense_mmap.into();

        let mut current_depth = prefix_depth;
        while current_depth < depth {
            result = SparseTree::new(
                result,
                EmptyTree::new(current_depth, empty_leaf.clone()).into(),
            )
            .into();
            current_depth += 1;
        }

        Ok(result)
    }

    const fn depth(&self) -> usize {
        match self {
            Self::Empty(tree) => tree.depth,
            Self::Sparse(tree) => tree.depth,
            Self::Dense(tree) => tree.depth,
            Self::DenseMMap(tree) => tree.depth,
        }
    }

    fn root(&self) -> H::Hash {
        match self {
            Self::Empty(tree) => tree.root(),
            Self::Sparse(tree) => tree.root(),
            Self::Dense(tree) => tree.root(),
            Self::DenseMMap(tree) => tree.root(),
        }
    }

    fn proof(&self, index: usize) -> Proof<H> {
        assert!(index < (1 << self.depth()));
        let mut path = Vec::with_capacity(self.depth());
        match self {
            Self::Empty(tree) => tree.write_proof(index, &mut path),
            Self::Sparse(tree) => tree.write_proof(index, &mut path),
            Self::Dense(tree) => tree.write_proof(index, &mut path),
            Self::DenseMMap(tree) => tree.write_proof(index, &mut path),
        }
        path.reverse();
        Proof(path)
    }

    fn write_proof(&self, index: usize, path: &mut Vec<Branch<H>>) {
        match self {
            Self::Empty(tree) => tree.write_proof(index, path),
            Self::Sparse(tree) => tree.write_proof(index, path),
            Self::Dense(tree) => tree.write_proof(index, path),
            Self::DenseMMap(tree) => tree.write_proof(index, path),
        }
    }

    fn update_with_mutation_condition(
        &self,
        index: usize,
        value: &H::Hash,
        is_mutation_allowed: bool,
    ) -> Self {
        match self {
            Self::Empty(tree) => tree
                .update_with_mutation_condition(index, value, is_mutation_allowed)
                .into(),
            Self::Sparse(tree) => tree
                .update_with_mutation_condition(index, value, is_mutation_allowed)
                .into(),
            Self::Dense(tree) => {
                tree.update_with_mutation_condition(index, value, is_mutation_allowed)
            }
            Self::DenseMMap(tree) => {
                tree.update_with_mutation_condition(index, value, is_mutation_allowed)
            }
        }
    }

    fn get_leaf(&self, index: usize) -> H::Hash {
        match self {
            Self::Empty(tree) => tree.get_leaf(),
            Self::Sparse(tree) => tree.get_leaf(index),
            Self::Dense(tree) => tree.get_leaf(index),
            Self::DenseMMap(tree) => tree.get_leaf(index),
        }
    }
}

impl<H: Hasher> Clone for AnyTree<H> {
    fn clone(&self) -> Self {
        match self {
            Self::Empty(t) => t.clone().into(),
            Self::Sparse(t) => t.clone().into(),
            Self::Dense(t) => t.clone().into(),
            Self::DenseMMap(t) => t.clone().into(),
        }
    }
}

impl<H: Hasher> From<EmptyTree<H>> for AnyTree<H> {
    fn from(tree: EmptyTree<H>) -> Self {
        Self::Empty(tree)
    }
}

impl<H: Hasher> From<SparseTree<H>> for AnyTree<H> {
    fn from(tree: SparseTree<H>) -> Self {
        Self::Sparse(tree)
    }
}

impl<H: Hasher> From<DenseTree<H>> for AnyTree<H> {
    fn from(tree: DenseTree<H>) -> Self {
        Self::Dense(tree)
    }
}

impl<H: Hasher> From<DenseMMapTree<H>> for AnyTree<H> {
    fn from(tree: DenseMMapTree<H>) -> Self {
        Self::DenseMMap(tree)
    }
}

struct EmptyTree<H: Hasher> {
    depth:             usize,
    empty_tree_values: Arc<Vec<H::Hash>>,
}

impl<H: Hasher> Clone for EmptyTree<H> {
    fn clone(&self) -> Self {
        Self {
            depth:             self.depth,
            empty_tree_values: self.empty_tree_values.clone(),
        }
    }
}

impl<H: Hasher> EmptyTree<H> {
    #[must_use]
    fn new(depth: usize, empty_value: H::Hash) -> Self {
        let empty_tree_values = {
            let values = successors(Some(empty_value), |value| Some(H::hash_node(value, value)))
                .take(depth + 1)
                .collect();
            Arc::new(values)
        };
        Self {
            depth,
            empty_tree_values,
        }
    }

    fn write_proof(&self, index: usize, path: &mut Vec<Branch<H>>) {
        for depth in (1..=self.depth).rev() {
            let val = self.empty_tree_values[depth - 1].clone();
            let branch = if get_turn_at_depth(index, depth) == Turn::Left {
                Branch::Left(val)
            } else {
                Branch::Right(val)
            };
            path.push(branch);
        }
    }

    #[must_use]
    fn update_with_mutation_condition(
        &self,
        index: usize,
        value: &H::Hash,
        is_mutation_allowed: bool,
    ) -> SparseTree<H> {
        self.alloc_sparse()
            .update_with_mutation_condition(index, value, is_mutation_allowed)
    }

    #[must_use]
    fn alloc_sparse(&self) -> SparseTree<H> {
        if self.depth == 0 {
            SparseTree::new_leaf(self.root())
        } else {
            let next_child: Self = Self {
                depth:             self.depth - 1,
                empty_tree_values: self.empty_tree_values.clone(),
            };
            SparseTree::new(next_child.clone().into(), next_child.into())
        }
    }

    #[must_use]
    fn alloc_dense(&self) -> DenseTree<H> {
        let values = self
            .empty_tree_values
            .iter()
            .rev()
            .enumerate()
            .flat_map(|(depth, value)| repeat(value).take(1 << depth));
        let padded_values = once(&self.empty_tree_values[0])
            .chain(values)
            .cloned()
            .collect();
        DenseTree {
            depth:      self.depth,
            root_index: 1,
            storage:    Arc::new(Mutex::new(padded_values)),
        }
    }

    #[must_use]
    fn root(&self) -> H::Hash {
        self.empty_tree_values[self.depth].clone()
    }

    fn get_leaf(&self) -> H::Hash {
        self.empty_tree_values[0].clone()
    }
}

struct Children<H: Hasher> {
    left:  Arc<AnyTree<H>>,
    right: Arc<AnyTree<H>>,
}

impl<H: Hasher> Clone for Children<H> {
    fn clone(&self) -> Self {
        Self {
            left:  self.left.clone(),
            right: self.right.clone(),
        }
    }
}

struct SparseTree<H: Hasher> {
    depth:    usize,
    root:     H::Hash,
    children: Option<Children<H>>,
}

#[derive(Debug, PartialEq, Eq)]
enum Turn {
    Left,
    Right,
}

const fn get_turn_at_depth(index: usize, depth: usize) -> Turn {
    if index & (1 << (depth - 1)) == 0 {
        Turn::Left
    } else {
        Turn::Right
    }
}

const fn clear_turn_at_depth(index: usize, depth: usize) -> usize {
    index & !(1 << (depth - 1))
}

impl<H: Hasher> From<Children<H>> for SparseTree<H> {
    fn from(children: Children<H>) -> Self {
        assert_eq!(children.left.depth(), children.right.depth());
        let (depth, root) = {
            let left = children.left.clone();
            let right = children.right.clone();
            let depth = left.depth() + 1;
            let root = H::hash_node(&left.root(), &right.root());
            (depth, root)
        };
        Self {
            depth,
            root,
            children: Some(children),
        }
    }
}

impl<H: Hasher> Clone for SparseTree<H> {
    fn clone(&self) -> Self {
        Self {
            depth:    self.depth,
            root:     self.root.clone(),
            children: self.children.clone(),
        }
    }
}

impl<H: Hasher> SparseTree<H> {
    fn new(left: AnyTree<H>, right: AnyTree<H>) -> Self {
        assert_eq!(left.depth(), right.depth());
        let children = Children {
            left:  Arc::new(left),
            right: Arc::new(right),
        };
        children.into()
    }

    const fn new_leaf(value: H::Hash) -> Self {
        Self {
            depth:    0,
            root:     value,
            children: None,
        }
    }

    fn write_proof(&self, index: usize, path: &mut Vec<Branch<H>>) {
        if let Some(children) = &self.children {
            let next_index = clear_turn_at_depth(index, self.depth);
            if get_turn_at_depth(index, self.depth) == Turn::Left {
                path.push(Branch::Left(children.right.root()));
                children.left.write_proof(next_index, path);
            } else {
                path.push(Branch::Right(children.left.root()));
                children.right.write_proof(next_index, path);
            }
        }
    }

    #[must_use]
    fn update_with_mutation_condition(
        &self,
        index: usize,
        value: &H::Hash,
        is_mutation_allowed: bool,
    ) -> Self {
        let Some(children) = &self.children else {
            // no children – this is a leaf
            return Self::new_leaf(value.clone());
        };

        let next_index = clear_turn_at_depth(index, self.depth);
        let children = if get_turn_at_depth(index, self.depth) == Turn::Left {
            let left = &children.left;
            let new_left =
                left.update_with_mutation_condition(next_index, value, is_mutation_allowed);
            Children {
                left:  Arc::new(new_left),
                right: children.right.clone(),
            }
        } else {
            let right = &children.right;
            let new_right =
                right.update_with_mutation_condition(next_index, value, is_mutation_allowed);
            Children {
                left:  children.left.clone(),
                right: Arc::new(new_right),
            }
        };

        children.into()
    }

    fn root(&self) -> H::Hash {
        self.root.clone()
    }

    fn get_leaf(&self, index: usize) -> H::Hash {
        self.children.as_ref().map_or_else(
            || self.root.clone(),
            |children| {
                let next_index = clear_turn_at_depth(index, self.depth);
                if get_turn_at_depth(index, self.depth) == Turn::Left {
                    children.left.get_leaf(next_index)
                } else {
                    children.right.get_leaf(next_index)
                }
            },
        )
    }
}

#[derive(Debug)]
struct DenseTree<H: Hasher> {
    depth:      usize,
    root_index: usize,
    storage:    Arc<Mutex<Vec<H::Hash>>>,
}

impl<H: Hasher> Clone for DenseTree<H> {
    fn clone(&self) -> Self {
        Self {
            depth:      self.depth,
            root_index: self.root_index,
            storage:    self.storage.clone(),
        }
    }
}

impl<H: Hasher> DenseTree<H> {
    fn vec_from_values(values: &[H::Hash], empty_value: &H::Hash, depth: usize) -> Vec<H::Hash> {
        let leaf_count = 1 << depth;
        let storage_size = 1 << (depth + 1);
        let mut storage = Vec::with_capacity(storage_size);

        let empties = repeat(empty_value.clone()).take(leaf_count);
        storage.extend(empties);
        storage.extend_from_slice(values);
        if values.len() < leaf_count {
            let empties = repeat(empty_value.clone()).take(leaf_count - values.len());
            storage.extend(empties);
        }

        // We iterate over mutable layers of the tree
        for current_depth in (1..=depth).rev() {
            let (top, child_layer) = storage.split_at_mut(1 << current_depth);
            let parent_layer = &mut top[(1 << (current_depth - 1))..];

            parent_layer
                .par_iter_mut()
                .enumerate()
                .for_each(|(i, value)| {
                    let left = &child_layer[2 * i];
                    let right = &child_layer[2 * i + 1];
                    *value = H::hash_node(left, right);
                });
        }

        storage
    }

    fn new_with_values(values: &[H::Hash], empty_value: &H::Hash, depth: usize) -> Self {
        let storage = Self::vec_from_values(values, empty_value, depth);

        Self {
            depth,
            root_index: 1,
            storage: Arc::new(Mutex::new(storage)),
        }
    }

    fn with_ref<F, R>(&self, fun: F) -> R
    where
        F: FnOnce(DenseTreeRef<H>) -> R,
    {
        let guard = self.storage.lock().expect("lock poisoned, terminating");
        let r = DenseTreeRef {
            depth:          self.depth,
            root_index:     self.root_index,
            storage:        &guard,
            locked_storage: &self.storage,
        };
        fun(r)
    }

    fn write_proof(&self, index: usize, path: &mut Vec<Branch<H>>) {
        self.with_ref(|r| r.write_proof(index, path));
    }

    fn get_leaf(&self, index: usize) -> H::Hash {
        self.with_ref(|r| {
            let leaf_index_in_dense_tree = index + (self.root_index << self.depth);
            r.storage[leaf_index_in_dense_tree].clone()
        })
    }

    fn update_with_mutation_condition(
        &self,
        index: usize,
        value: &H::Hash,
        is_mutation_allowed: bool,
    ) -> AnyTree<H> {
        if is_mutation_allowed {
            self.update_with_mutation(index, value);
            self.clone().into()
        } else {
            self.with_ref(|r| r.update(index, value)).into()
        }
    }

    fn update_with_mutation(&self, index: usize, value: &H::Hash) {
        let mut storage = self.storage.lock().expect("lock poisoned, terminating");
        let leaf_index_in_dense_tree = index + (self.root_index << self.depth);
        storage[leaf_index_in_dense_tree] = value.clone();
        let mut current = leaf_index_in_dense_tree / 2;
        while current > 0 {
            let left = &storage[2 * current];
            let right = &storage[2 * current + 1];
            storage[current] = H::hash_node(left, right);
            current /= 2;
        }
    }

    fn root(&self) -> H::Hash {
        self.storage.lock().unwrap()[self.root_index].clone()
    }
}

struct DenseTreeRef<'a, H: Hasher> {
    depth:          usize,
    root_index:     usize,
    storage:        &'a Vec<H::Hash>,
    locked_storage: &'a Arc<Mutex<Vec<H::Hash>>>,
}

impl<H: Hasher> From<DenseTreeRef<'_, H>> for DenseTree<H> {
    fn from(value: DenseTreeRef<H>) -> Self {
        Self {
            depth:      value.depth,
            root_index: value.root_index,
            storage:    value.locked_storage.clone(),
        }
    }
}

impl<H: Hasher> From<DenseTreeRef<'_, H>> for AnyTree<H> {
    fn from(value: DenseTreeRef<H>) -> Self {
        Self::Dense(value.into())
    }
}

impl<'a, H: Hasher> DenseTreeRef<'a, H> {
    fn root(&self) -> H::Hash {
        self.storage[self.root_index].clone()
    }

    const fn left(&self) -> DenseTreeRef<H> {
        Self {
            depth:          self.depth - 1,
            root_index:     2 * self.root_index,
            storage:        self.storage,
            locked_storage: self.locked_storage,
        }
    }

    const fn right(&self) -> DenseTreeRef<H> {
        Self {
            depth:          self.depth - 1,
            root_index:     2 * self.root_index + 1,
            storage:        self.storage,
            locked_storage: self.locked_storage,
        }
    }

    fn write_proof(&self, index: usize, path: &mut Vec<Branch<H>>) {
        if self.depth == 0 {
            return;
        }
        let next_index = clear_turn_at_depth(index, self.depth);
        if get_turn_at_depth(index, self.depth) == Turn::Left {
            path.push(Branch::Left(self.right().root()));
            self.left().write_proof(next_index, path);
        } else {
            path.push(Branch::Right(self.left().root()));
            self.right().write_proof(next_index, path);
        }
    }

    fn update(&self, index: usize, hash: &H::Hash) -> SparseTree<H> {
        if self.depth == 0 {
            return SparseTree::new_leaf(hash.clone());
        }
        let next_index = clear_turn_at_depth(index, self.depth);
        if get_turn_at_depth(index, self.depth) == Turn::Left {
            let left = self.left();
            let new_left = left.update(next_index, hash);
            let right = self.right();
            let new_root = H::hash_node(&new_left.root(), &right.root());
            SparseTree {
                children: Some(Children {
                    left:  Arc::new(new_left.into()),
                    right: Arc::new(self.right().into()),
                }),
                root:     new_root,
                depth:    self.depth,
            }
        } else {
            let right = self.right();
            let new_right = right.update(next_index, hash);
            let left = self.left();
            let new_root = H::hash_node(&left.root(), &new_right.root());
            SparseTree {
                children: Some(Children {
                    left:  Arc::new(self.left().into()),
                    right: Arc::new(new_right.into()),
                }),
                root:     new_root,
                depth:    self.depth,
            }
        }
    }
}

struct DenseMMapTree<H: Hasher> {
    depth:      usize,
    root_index: usize,
    storage:    Arc<Mutex<MmapMutWrapper<H>>>,
}

impl<H: Hasher> Clone for DenseMMapTree<H> {
    fn clone(&self) -> Self {
        Self {
            depth:      self.depth,
            root_index: self.root_index,
            storage:    self.storage.clone(),
        }
    }
}

impl<H: Hasher> DenseMMapTree<H> {
    /// Creates a new `DenseMMapTree` with initial values and depth
    ///
    /// # Errors
    ///
    /// - returns Err if path buf failed to be created with provided string
    /// - returns Err if mmap creation fails
    fn new_with_values(
        values: &[H::Hash],
        empty_value: &H::Hash,
        depth: usize,
        mmap_file_path: &str,
    ) -> Result<Self, DenseMMapError> {
        let path_buf = match PathBuf::from_str(mmap_file_path) {
            Ok(pb) => pb,
            Err(_e) => return Err(DenseMMapError::FailedToCreatePathBuf),
        };

        let storage = DenseTree::<H>::vec_from_values(values, empty_value, depth);

        let mmap = MmapMutWrapper::new_from_storage(path_buf, &storage)?;

        Ok(Self {
            depth,
            root_index: 1,
            storage: Arc::new(Mutex::new(mmap)),
        })
    }

    /// Given the file path and tree depth,
    /// it attempts to restore the memory map
    ///
    /// # Errors
    ///
    /// - returns Err if path buf creation fails
    /// - Derives errors from `MmapMutWrapper`
    ///
    /// # Panics
    ///
    /// - mutex lock is poisoned
    fn attempt_restore(
        empty_leaf: &H::Hash,
        depth: usize,
        mmap_file_path: &str,
    ) -> Result<Self, DenseMMapError> {
        let path_buf = match PathBuf::from_str(mmap_file_path) {
            Ok(pb) => pb,
            Err(_e) => return Err(DenseMMapError::FailedToCreatePathBuf),
        };

        let mmap = MmapMutWrapper::attempt_restore(empty_leaf, depth, path_buf)?;

        Ok(Self {
            depth,
            root_index: 1,
            storage: Arc::new(Mutex::new(mmap)),
        })
    }

    fn with_ref<F, R>(&self, fun: F) -> R
    where
        F: FnOnce(DenseTreeMMapRef<H>) -> R,
    {
        let guard = self.storage.lock().expect("lock poisoned, terminating");
        let r = DenseTreeMMapRef {
            depth:          self.depth,
            root_index:     self.root_index,
            storage:        &guard,
            locked_storage: &self.storage,
        };
        fun(r)
    }

    fn write_proof(&self, index: usize, path: &mut Vec<Branch<H>>) {
        self.with_ref(|r| r.write_proof(index, path));
    }

    fn get_leaf(&self, index: usize) -> H::Hash {
        self.with_ref(|r| {
            let leaf_index_in_dense_tree = index + (self.root_index << self.depth);
            r.storage[leaf_index_in_dense_tree].clone()
        })
    }

    fn update_with_mutation_condition(
        &self,
        index: usize,
        value: &H::Hash,
        is_mutation_allowed: bool,
    ) -> AnyTree<H> {
        if is_mutation_allowed {
            self.update_with_mutation(index, value);
            self.clone().into()
        } else {
            self.with_ref(|r| r.update(index, value)).into()
        }
    }

    fn update_with_mutation(&self, index: usize, value: &H::Hash) {
        let mut storage = self.storage.lock().expect("lock poisoned, terminating");
        let leaf_index_in_dense_tree = index + (self.root_index << self.depth);
        storage[leaf_index_in_dense_tree] = value.clone();
        let mut current = leaf_index_in_dense_tree / 2;
        while current > 0 {
            let left = &storage[2 * current];
            let right = &storage[2 * current + 1];
            storage[current] = H::hash_node(left, right);
            current /= 2;
        }
    }

    fn root(&self) -> H::Hash {
        self.storage.lock().expect("lock poisoned")[self.root_index].clone()
    }
}

struct DenseTreeMMapRef<'a, H: Hasher> {
    depth:          usize,
    root_index:     usize,
    storage:        &'a MmapMutWrapper<H>,
    locked_storage: &'a Arc<Mutex<MmapMutWrapper<H>>>,
}

impl<'a, H: Hasher> From<DenseTreeMMapRef<'a, H>> for DenseMMapTree<H> {
    fn from(value: DenseTreeMMapRef<H>) -> Self {
        Self {
            depth:      value.depth,
            root_index: value.root_index,
            storage:    value.locked_storage.clone(),
        }
    }
}

impl<'a, H: Hasher> From<DenseTreeMMapRef<'a, H>> for AnyTree<H> {
    fn from(value: DenseTreeMMapRef<H>) -> Self {
        Self::DenseMMap(value.into())
    }
}

impl<'a, H: Hasher> DenseTreeMMapRef<'a, H> {
    fn root(&self) -> H::Hash {
        self.storage[self.root_index].clone()
    }

    const fn left(&self) -> DenseTreeMMapRef<H> {
        Self {
            depth:          self.depth - 1,
            root_index:     2 * self.root_index,
            storage:        self.storage,
            locked_storage: self.locked_storage,
        }
    }

    const fn right(&self) -> DenseTreeMMapRef<H> {
        Self {
            depth:          self.depth - 1,
            root_index:     2 * self.root_index + 1,
            storage:        self.storage,
            locked_storage: self.locked_storage,
        }
    }

    fn write_proof(&self, index: usize, path: &mut Vec<Branch<H>>) {
        if self.depth == 0 {
            return;
        }
        let next_index = clear_turn_at_depth(index, self.depth);
        if get_turn_at_depth(index, self.depth) == Turn::Left {
            path.push(Branch::Left(self.right().root()));
            self.left().write_proof(next_index, path);
        } else {
            path.push(Branch::Right(self.left().root()));
            self.right().write_proof(next_index, path);
        }
    }

    fn update(&self, index: usize, hash: &H::Hash) -> SparseTree<H> {
        if self.depth == 0 {
            return SparseTree::new_leaf(hash.clone());
        }
        let next_index = clear_turn_at_depth(index, self.depth);
        if get_turn_at_depth(index, self.depth) == Turn::Left {
            let left = self.left();
            let new_left = left.update(next_index, hash);
            let right = self.right();
            let new_root = H::hash_node(&new_left.root(), &right.root());
            SparseTree {
                children: Some(Children {
                    left:  Arc::new(new_left.into()),
                    right: Arc::new(self.right().into()),
                }),
                root:     new_root,
                depth:    self.depth,
            }
        } else {
            let right = self.right();
            let new_right = right.update(next_index, hash);
            let left = self.left();
            let new_root = H::hash_node(&left.root(), &new_right.root());
            SparseTree {
                children: Some(Children {
                    left:  Arc::new(self.left().into()),
                    right: Arc::new(new_right.into()),
                }),
                root:     new_root,
                depth:    self.depth,
            }
        }
    }
}

pub struct MmapMutWrapper<H: Hasher> {
    mmap:    MmapMut,
    phantom: std::marker::PhantomData<H>,
}

impl<H: Hasher> MmapMutWrapper<H> {
    /// Creates a new memory map backed with file with provided size
    /// and fills the entire map with initial value
    ///
    /// # Errors
    ///
    /// - returns Err if file creation has failed
    /// - returns Err if bytes couldn't be written to file
    ///
    /// # Panics
    ///
    /// - empty hash value serialization failed
    /// - file size cannot be set
    /// - file is too large, possible truncation can occur
    /// - cannot build memory map
    pub fn new_from_storage(
        file_path: PathBuf,
        storage: &[H::Hash],
    ) -> Result<Self, DenseMMapError> {
<<<<<<< HEAD
        let size_of_val = std::mem::size_of_val(initial_value);
        let initial_vals: Vec<H::Hash> = vec![initial_value.clone(); storage_size];
        let buf: &[u8] = bytemuck::cast_slice(&initial_vals);

        let file_size: u64 = storage_size as u64 * size_of_val as u64;
=======
        // Safety: potential uninitialized padding from `H::Hash` is safe to use if
        // we're casting back to the same type.
        let buf = unsafe { as_bytes(storage) };
        let buf_len = buf.len();
>>>>>>> 4f676a7f

        let mut file = match OpenOptions::new()
            .read(true)
            .write(true)
            .create(true)
            .truncate(true)
            .open(file_path)
        {
            Ok(file) => file,
            Err(_e) => return Err(DenseMMapError::FileCreationFailed),
        };

        file.set_len(buf_len as u64).expect("cannot set file size");
        if file.write_all(buf).is_err() {
            return Err(DenseMMapError::FileCannotWriteBytes);
        }

        let mmap = unsafe {
            MmapOptions::new(usize::try_from(buf_len as u64).expect("file size truncated"))
                .expect("cannot create memory map")
                .with_file(file, 0)
                .map_mut()
                .expect("cannot build memory map")
        };

        Ok(Self {
            mmap,
            phantom: std::marker::PhantomData,
        })
    }

    /// Given the file path and tree depth,
    /// it attempts to restore the memory map
    ///
    /// # Errors
    ///
    /// - returns Err if file doesn't exist
    /// - returns Err if file size doesn't match the expected tree size
    ///
    /// # Panics
    ///
    /// - cannot get file metadata to check for file length
    /// - truncated file size when attempting to build memory map
    /// - cannot build memory map
    pub fn attempt_restore(
        empty_leaf: &H::Hash,
        depth: usize,
        file_path: PathBuf,
    ) -> Result<Self, DenseMMapError> {
        let file = match OpenOptions::new().read(true).write(true).open(file_path) {
            Ok(file) => file,
            Err(_e) => return Err(DenseMMapError::FileDoesntExist),
        };

        let size_of_empty_leaf = std::mem::size_of_val(empty_leaf);
        let expected_file_size = (1 << (depth + 1)) * size_of_empty_leaf as u64;

        if expected_file_size != file.metadata().expect("cannot get file metadata").len() {
            return Err(DenseMMapError::FileSizeShouldMatchTree);
        }

        let mmap = unsafe {
            MmapOptions::new(
                usize::try_from(expected_file_size).expect("expected file size truncated"),
            )
            .expect("cannot create memory map")
            .with_file(file, 0)
            .map_mut()
            .expect("cannot build memory map")
        };

        Ok(Self {
            mmap,
            phantom: std::marker::PhantomData,
        })
    }
}

impl<H: Hasher> Deref for MmapMutWrapper<H> {
    type Target = [H::Hash];

    fn deref(&self) -> &Self::Target {
        bytemuck::cast_slice(self.mmap.as_slice())
    }
}

impl<H: Hasher> DerefMut for MmapMutWrapper<H> {
    fn deref_mut(&mut self) -> &mut Self::Target {
        bytemuck::cast_slice_mut(self.mmap.as_mut_slice())
    }
}

#[derive(Error, Debug)]
pub enum DenseMMapError {
    #[error("file size should match expected tree size")]
    FileSizeShouldMatchTree,
    #[error("file doesn't exist")]
    FileDoesntExist,
    #[error("failed to create a file")]
    FileCreationFailed,
    #[error("cannot write bytes to file")]
    FileCannotWriteBytes,
    #[error("failed to create pathbuf")]
    FailedToCreatePathBuf,
}

#[cfg(test)]
mod tests {
    use super::*;
    use crate::merkle_tree::{test::Keccak256, Hasher};
    use hex_literal::hex;

    struct TestHasher;

    impl Hasher for TestHasher {
        type Hash = u64;

        fn hash_node(left: &Self::Hash, right: &Self::Hash) -> Self::Hash {
            left + 2 * right + 1
        }
    }

    #[test]
    fn test_updates_in_sparse() {
        let tree_1 = LazyMerkleTree::<TestHasher>::new(2, 0);
        assert_eq!(tree_1.root(), 4);
        let tree_2 = tree_1.update(0, &1);
        assert_eq!(tree_1.root(), 4);
        assert_eq!(tree_2.root(), 5);
        let tree_3 = tree_2.update(2, &2);
        assert_eq!(tree_1.root(), 4);
        assert_eq!(tree_2.root(), 5);
        assert_eq!(tree_3.root(), 9);
    }

    #[test]
    fn test_updates_in_dense() {
        let tree_1 = LazyMerkleTree::<TestHasher>::new_with_dense_prefix(2, 2, &0);
        assert_eq!(tree_1.root(), 4);
        let tree_2 = tree_1.update(0, &1);
        assert_eq!(tree_1.root(), 4);
        assert_eq!(tree_2.root(), 5);
        let tree_3 = tree_2.update(2, &2);
        assert_eq!(tree_1.root(), 4);
        assert_eq!(tree_2.root(), 5);
        assert_eq!(tree_3.root(), 9);
    }

    #[test]
    fn test_mutable_updates_in_dense() {
        let tree = LazyMerkleTree::<Keccak256>::new_with_dense_prefix(2, 2, &[0; 32]);
        let original_tree = LazyMerkleTree {
            tree:     tree.tree.clone(),
            _version: Derived,
        };
        assert_eq!(
            original_tree.root(),
            hex!("b4c11951957c6f8f642c4af61cd6b24640fec6dc7fc607ee8206a99e92410d30")
        );
        let tree = tree.update_with_mutation(
            0,
            &hex!("0000000000000000000000000000000000000000000000000000000000000001"),
        );
        assert_eq!(
            original_tree.root(),
            hex!("c1ba1812ff680ce84c1d5b4f1087eeb08147a4d510f3496b2849df3a73f5af95")
        );
        let tree = tree.update_with_mutation(
            1,
            &hex!("0000000000000000000000000000000000000000000000000000000000000002"),
        );
        assert_eq!(
            original_tree.root(),
            hex!("893760ec5b5bee236f29e85aef64f17139c3c1b7ff24ce64eb6315fca0f2485b")
        );
        let tree = tree.update_with_mutation(
            2,
            &hex!("0000000000000000000000000000000000000000000000000000000000000003"),
        );
        assert_eq!(
            original_tree.root(),
            hex!("222ff5e0b5877792c2bc1670e2ccd0c2c97cd7bb1672a57d598db05092d3d72c")
        );
        let _tree = tree.update_with_mutation(
            3,
            &hex!("0000000000000000000000000000000000000000000000000000000000000004"),
        );
        assert_eq!(
            original_tree.root(),
            hex!("a9bb8c3f1f12e9aa903a50c47f314b57610a3ab32f2d463293f58836def38d36")
        );
    }

    #[test]
    fn test_mutable_updates_in_dense_with_dense_prefix() {
        let h0 = [0; 32];
        let h1 = hex!("0000000000000000000000000000000000000000000000000000000000000001");
        let h2 = hex!("0000000000000000000000000000000000000000000000000000000000000002");
        let h3 = hex!("0000000000000000000000000000000000000000000000000000000000000003");
        let h4 = hex!("0000000000000000000000000000000000000000000000000000000000000004");
        let tree = LazyMerkleTree::<Keccak256>::new_with_dense_prefix(2, 1, &[0; 32]);
        let original_tree = LazyMerkleTree {
            tree:     tree.tree.clone(),
            _version: Derived,
        };
        assert_eq!(
            tree.root(),
            hex!("b4c11951957c6f8f642c4af61cd6b24640fec6dc7fc607ee8206a99e92410d30")
        );
        let t1 = tree.update_with_mutation(0, &h1);
        assert_eq!(
            t1.root(),
            hex!("c1ba1812ff680ce84c1d5b4f1087eeb08147a4d510f3496b2849df3a73f5af95")
        );
        let t2 = t1.update_with_mutation(1, &h2);
        assert_eq!(
            t2.root(),
            hex!("893760ec5b5bee236f29e85aef64f17139c3c1b7ff24ce64eb6315fca0f2485b")
        );
        let t3 = t2.update_with_mutation(2, &h3);
        assert_eq!(
            t3.root(),
            hex!("222ff5e0b5877792c2bc1670e2ccd0c2c97cd7bb1672a57d598db05092d3d72c")
        );
        let t4 = t3.update_with_mutation(3, &h4);
        assert_eq!(
            t4.root(),
            hex!("a9bb8c3f1f12e9aa903a50c47f314b57610a3ab32f2d463293f58836def38d36")
        );
        // first two leaves are in the dense subtree, the rest is sparse, therefore only
        // first 2 get updated inplace.
        assert_eq!(original_tree.leaves().collect::<Vec<_>>(), vec![
            h1, h2, h0, h0
        ]);
        // all leaves are updated in the properly tracked tree
        assert_eq!(t4.leaves().collect::<Vec<_>>(), vec![h1, h2, h3, h4]);
    }

    #[test]
    fn test_proof() {
        let tree = LazyMerkleTree::<Keccak256>::new_with_dense_prefix(2, 1, &[0; 32]);
        let tree = tree.update_with_mutation(
            0,
            &hex!("0000000000000000000000000000000000000000000000000000000000000001"),
        );
        let tree = tree.update_with_mutation(
            1,
            &hex!("0000000000000000000000000000000000000000000000000000000000000002"),
        );
        let tree = tree.update_with_mutation(
            2,
            &hex!("0000000000000000000000000000000000000000000000000000000000000003"),
        );
        let tree = tree.update_with_mutation(
            3,
            &hex!("0000000000000000000000000000000000000000000000000000000000000004"),
        );

        let proof = tree.proof(2);
        assert_eq!(proof.leaf_index(), 2);
        assert!(tree.verify(
            hex!("0000000000000000000000000000000000000000000000000000000000000003"),
            &proof
        ));
        assert!(!tree.verify(
            hex!("0000000000000000000000000000000000000000000000000000000000000001"),
            &proof
        ));
    }

    #[test]
    fn test_giant_tree_with_initial_vals() {
        let h0 = [0; 32];
        let h1 = hex!("0000000000000000000000000000000000000000000000000000000000000001");
        let h2 = hex!("0000000000000000000000000000000000000000000000000000000000000002");
        let h3 = hex!("0000000000000000000000000000000000000000000000000000000000000003");
        let h4 = hex!("0000000000000000000000000000000000000000000000000000000000000004");
        let updates: Vec<(usize, _)> = vec![(0, h1), (1, h2), (2, h3), (3, h4)];
        let mut from_empty =
            LazyMerkleTree::<Keccak256>::new_with_dense_prefix(63, 10, &h0).derived();
        for (ix, hash) in &updates {
            from_empty = from_empty.update(*ix, hash);
        }
        let from_initial_vals =
            LazyMerkleTree::<Keccak256>::new_with_dense_prefix_with_initial_values(63, 10, &h0, &[
                h1, h2, h3, h4,
            ])
            .derived();
        assert_eq!(from_empty.root(), from_initial_vals.root());
    }

    #[test]
    fn test_giant_trees() {
        let h0 = [0; 32];
        let h1 = hex!("0000000000000000000000000000000000000000000000000000000000000001");
        let h2 = hex!("0000000000000000000000000000000000000000000000000000000000000002");
        let h3 = hex!("0000000000000000000000000000000000000000000000000000000000000003");
        let h4 = hex!("0000000000000000000000000000000000000000000000000000000000000004");
        let updates: Vec<(usize, _)> = vec![
            (1, h1),
            (2, h2),
            (1_000_000_000, h3),
            (1_000_000_000_000, h4),
        ];
        let mut tree = LazyMerkleTree::<Keccak256>::new_with_dense_prefix(63, 10, &h0).derived();
        for (ix, hash) in &updates {
            tree = tree.update(*ix, hash);
        }
        for (ix, hash) in &updates {
            let proof = tree.proof(*ix);
            assert_eq!(proof.root(*hash), tree.root());
        }
        let first_three_leaves = tree.leaves().take(3).collect::<Vec<_>>();
        assert_eq!(first_three_leaves, vec![h0, h1, h2]);

        let mut tree = LazyMerkleTree::<Keccak256>::new_with_dense_prefix(63, 10, &h0);
        let original_tree = tree.derived();
        for (ix, hash) in &updates {
            tree = tree.update_with_mutation(*ix, hash);
        }
        for (ix, hash) in &updates {
            let proof = tree.proof(*ix);
            assert_eq!(proof.root(*hash), tree.root());
        }
        let first_three_leaves = original_tree.leaves().take(3).collect::<Vec<_>>();
        assert_eq!(first_three_leaves, vec![h0, h1, h2]);
        let first_three_leaves = tree.leaves().take(3).collect::<Vec<_>>();
        assert_eq!(first_three_leaves, vec![h0, h1, h2]);
    }

    #[test]
    fn test_dense_mmap_tree() {
        let h0 = [0; 32];
        let h1 = hex!("0000000000000000000000000000000000000000000000000000000000000001");
        let h2 = hex!("0000000000000000000000000000000000000000000000000000000000000002");
        let h3 = hex!("0000000000000000000000000000000000000000000000000000000000000003");
        let h4 = hex!("0000000000000000000000000000000000000000000000000000000000000004");
        let h5 = hex!("0000000000000000000000000000000000000000000000000000000000000005");
        let h6 = hex!("0000000000000000000000000000000000000000000000000000000000000006");
        let h7 = hex!("0000000000000000000000000000000000000000000000000000000000000007");
        let h8 = hex!("0000000000000000000000000000000000000000000000000000000000000008");

        let initial_values = vec![h1, h2, h3, h4, h5, h6, h7, h8];

        let tree: LazyMerkleTree<Keccak256, Canonical> =
            LazyMerkleTree::<Keccak256>::new_mmapped_with_dense_prefix_with_init_values(
                3,
                3,
                &h0,
                &initial_values,
                "./testfile",
            )
            .unwrap();
        let tree_leaves = tree.leaves().collect::<Vec<_>>();

        assert_eq!(tree_leaves, initial_values);

        let proof_h1 = tree.proof(0);
        assert!(tree.verify(h1, &proof_h1));

        let proof_h2 = tree.proof(1);
        assert!(tree.verify(h2, &proof_h2));

        // drop a tree, the mmap file should still be there
        drop(tree);

        let tree: LazyMerkleTree<Keccak256, Canonical> =
            LazyMerkleTree::<Keccak256>::attempt_dense_mmap_restore(3, 3, &h0, "./testfile")
                .unwrap();

        // repeat asserts again
        let tree_leaves = tree.leaves().collect::<Vec<_>>();

        assert_eq!(tree_leaves, initial_values);

        let proof_h1 = tree.proof(0);
        assert!(tree.verify(h1, &proof_h1));

        let proof_h2 = tree.proof(1);
        assert!(tree.verify(h2, &proof_h2));

        // remove mmap file at the end
        std::fs::remove_file("./testfile").unwrap();
    }
}

#[cfg(feature = "bench")]
pub mod bench {
    use crate::{poseidon_tree::PoseidonHash, Field};

    #[allow(clippy::wildcard_imports)]
    use super::*;
    use criterion::{BenchmarkId, Criterion};

    struct TreeValues<H: Hasher> {
        depth:          usize,
        prefix_depth:   usize,
        empty_value:    H::Hash,
        initial_values: Vec<H::Hash>,
    }

    pub fn group(criterion: &mut Criterion) {
        bench_create_dense_tree(criterion);
        bench_create_dense_mmap_tree(criterion);
        bench_restore_dense_mmap_tree(criterion);
        bench_dense_tree_reads(criterion);
        bench_dense_mmap_tree_reads(criterion);
        bench_dense_tree_writes(criterion);
        bench_dense_mmap_tree_writes(criterion);
    }

    fn bench_create_dense_tree(criterion: &mut Criterion) {
        let tree_values = vec![
            create_values_for_tree(4),
            create_values_for_tree(10),
            create_values_for_tree(14),
        ];

        let mut group = criterion.benchmark_group("bench_create_dense_tree");

        for value in tree_values.iter() {
            group.bench_with_input(BenchmarkId::from_parameter(format!("create_dense_tree_depth_{}", value.depth)), value, |bencher: &mut criterion::Bencher, value| {
                bencher.iter(|| {
                    let _tree = LazyMerkleTree::<PoseidonHash, Canonical>::new_with_dense_prefix_with_initial_values(value.depth, value.prefix_depth, &value.empty_value, &value.initial_values);
                    let _root = _tree.root();
                });
            });
        }
        group.finish();
    }

    fn bench_create_dense_mmap_tree(criterion: &mut Criterion) {
        let tree_values = vec![
            create_values_for_tree(4),
            create_values_for_tree(10),
            create_values_for_tree(14),
        ];

        let mut group = criterion.benchmark_group("bench_create_dense_mmap_tree");

        for value in tree_values.iter() {
            group.bench_with_input(BenchmarkId::from_parameter(format!("create_dense_mmap_tree_depth_{}", value.depth)), value, |bencher: &mut criterion::Bencher, value| {
                bencher.iter(|| {
                    let _tree = LazyMerkleTree::<PoseidonHash, Canonical>::new_mmapped_with_dense_prefix_with_init_values(value.depth, value.prefix_depth, &value.empty_value, &value.initial_values, "./testfile").unwrap();
                    let _root = _tree.root();
                });
            });
        }
        group.finish();
        // remove created mmap file
        std::fs::remove_file("./testfile").unwrap();
    }

    fn bench_restore_dense_mmap_tree(criterion: &mut Criterion) {
        let tree_values = vec![
            create_values_for_tree(4),
            create_values_for_tree(10),
            create_values_for_tree(14),
        ];

        // create 3 trees with different sizes, that are immediately dropped, but mmap
        // file should be saved
        (0..3).zip(&tree_values).for_each(|(id, value)| {
            let _tree = LazyMerkleTree::<PoseidonHash, Canonical>::new_mmapped_with_dense_prefix_with_init_values(value.depth, value.prefix_depth, &value.empty_value, &value.initial_values, &format!("./testfile{}", id)).unwrap();
            let _root = _tree.root();
        });

        let mut group = criterion.benchmark_group("bench_restore_dense_mmap_tree");

        (0..3).zip(tree_values).for_each(|(id, value)| {
            group.bench_with_input(
                BenchmarkId::from_parameter(format!(
                    "restore_dense_mmap_tree_depth_{}",
                    value.depth
                )),
                &(id, value),
                |bencher: &mut criterion::Bencher, (id, value)| {
                    bencher.iter(|| {
                        let _tree =
                            LazyMerkleTree::<PoseidonHash, Canonical>::attempt_dense_mmap_restore(
                                value.depth,
                                value.depth,
                                &value.empty_value,
                                &format!("./testfile{}", id),
                            )
                            .unwrap();
                        let _root = _tree.root();
                    });
                },
            );
        });
        group.finish();
        // remove created mmap files
        std::fs::remove_file("./testfile0").unwrap();
        std::fs::remove_file("./testfile1").unwrap();
        std::fs::remove_file("./testfile2").unwrap();
    }

    #[allow(unused)]
    fn bench_dense_tree_reads(criterion: &mut Criterion) {
        let tree_value = create_values_for_tree(14);

        let tree = LazyMerkleTree::<PoseidonHash>::new_with_dense_prefix_with_initial_values(
            tree_value.depth,
            tree_value.prefix_depth,
            &tree_value.empty_value,
            &tree_value.initial_values,
        );

        criterion.bench_function("dense tree reads", |b| {
            b.iter(|| {
                // read all leaves, and compare to ones in tree value
                ((1 << (tree_value.depth - 1))..(1 << tree_value.depth)).for_each(|index| {
                    let _proof = tree.proof(index);
                })
            })
        });
    }

    #[allow(unused)]
    fn bench_dense_mmap_tree_reads(criterion: &mut Criterion) {
        let tree_value = create_values_for_tree(14);

        let tree = LazyMerkleTree::<PoseidonHash>::new_mmapped_with_dense_prefix_with_init_values(
            tree_value.depth,
            tree_value.prefix_depth,
            &tree_value.empty_value,
            &tree_value.initial_values,
            "./testfile",
        )
        .unwrap();

        criterion.bench_function("dense mmap tree reads", |b| {
            b.iter(|| {
                // read all leaves, and compare to ones in tree value
                ((1 << (tree.depth() - 1))..(1 << tree.depth())).for_each(|index| {
                    let _proof = tree.proof(index);
                })
            })
        });
        // remove mmap file
        std::fs::remove_file("./testfile");
    }

    #[allow(unused)]
    fn bench_dense_tree_writes(criterion: &mut Criterion) {
        let tree_value = create_values_for_tree(14);

        let mut tree = LazyMerkleTree::<PoseidonHash>::new_with_dense_prefix_with_initial_values(
            tree_value.depth,
            tree_value.prefix_depth,
            &tree_value.empty_value,
            &tree_value.initial_values,
        );

        let value = Field::from(123_456);

        criterion.bench_function("dense tree writes", |b| {
            let tree = tree.tree.clone();
            b.iter(|| {
                let _new_tree = tree.update_with_mutation_condition(9000, &value, true);
            });
        });
    }

    #[allow(unused)]
    fn bench_dense_mmap_tree_writes(criterion: &mut Criterion) {
        let tree_value = create_values_for_tree(14);

        let mut tree =
            LazyMerkleTree::<PoseidonHash>::new_mmapped_with_dense_prefix_with_init_values(
                tree_value.depth,
                tree_value.prefix_depth,
                &tree_value.empty_value,
                &tree_value.initial_values,
                "./testfile",
            )
            .unwrap();

        let value = Field::from(123_456);

        criterion.bench_function("dense mmap tree writes", |b| {
            let tree = tree.tree.clone();
            b.iter(|| {
                let _new_tree = tree.update_with_mutation_condition(9000, &value, true);
            });
        });
        // remove mmap file
        std::fs::remove_file("./testfile");
    }

    fn create_values_for_tree(depth: usize) -> TreeValues<PoseidonHash> {
        let prefix_depth = depth;
        let empty_value = Field::from(0);

        let initial_values: Vec<ruint::Uint<256, 4>> = (0..(1 << depth)).map(Field::from).collect();

        TreeValues {
            depth,
            prefix_depth,
            empty_value,
            initial_values,
        }
    }
}<|MERGE_RESOLUTION|>--- conflicted
+++ resolved
@@ -1132,18 +1132,10 @@
         file_path: PathBuf,
         storage: &[H::Hash],
     ) -> Result<Self, DenseMMapError> {
-<<<<<<< HEAD
-        let size_of_val = std::mem::size_of_val(initial_value);
-        let initial_vals: Vec<H::Hash> = vec![initial_value.clone(); storage_size];
-        let buf: &[u8] = bytemuck::cast_slice(&initial_vals);
-
-        let file_size: u64 = storage_size as u64 * size_of_val as u64;
-=======
         // Safety: potential uninitialized padding from `H::Hash` is safe to use if
         // we're casting back to the same type.
-        let buf = unsafe { as_bytes(storage) };
+        let buf = bytemuck::cast_slice(storage);
         let buf_len = buf.len();
->>>>>>> 4f676a7f
 
         let mut file = match OpenOptions::new()
             .read(true)
