name: Build and Test
on: push

env:
<<<<<<< HEAD
  RUST_VERSION: 1.70.0
  NIGHTLY_VERSION: nightly-2023-05-31
=======
  RUST_VERSION: 1.65
  NIGHTLY_VERSION: nightly-2022-11-04
  CARGO_VET_VERSION: 0.7.0
  CARGO_VET_REPO: https://github.com/mozilla/cargo-vet
>>>>>>> ff7a1031

jobs:
  lint:
    name: Lint
    runs-on: ubuntu-latest
    steps:
      - name: Checkout Repository
        uses: actions/checkout@v3
      - name: Install Rust
        uses: actions-rs/toolchain@v1
        with:
          profile: minimal
          toolchain: ${{ env.NIGHTLY_VERSION }}
          override: true
          components: rustfmt, clippy
      - name: Check Formatting
        uses: actions-rs/cargo@v1
        with:
          command: fmt
          args: --all -- --check
      - name: Run Clippy
        uses: actions-rs/clippy-check@v1
        with:
          token: ${{ secrets.GITHUB_TOKEN }}
          args: --features mimc,depth_16,depth_20,depth_30
  test:
    name: Test
    runs-on: ubuntu-latest
    steps:
      - name: Checkout Repository
        uses: actions/checkout@v3
      - name: Install Rust
        uses: actions-rs/toolchain@v1
        with:
          profile: minimal
          toolchain: ${{ env.RUST_VERSION }}
          override: true
      - name: Run Tests
        uses: actions-rs/cargo@v1
        with:
          command: test
          # TODO: also test with `dylib` when we get a better runner
          args: --features mimc,depth_16,depth_20,depth_30
  vet:
    name: Vet Dependencies
    runs-on: ubuntu-latest
    steps:
    - uses: actions/checkout@master
    - name: Install Rust
      uses: actions-rs/toolchain@v1
      with:
        profile: minimal
        toolchain: ${{ env.RUST_VERSION }}
        override: true
    - uses: actions-rs/cargo@v1
      with:
        command: build
    - uses: actions/cache@v3
      with:
        path: |
          ~/.cargo/registry/index/
          ~/.cargo/registry/cache/
          ~/.cargo/git/db/
          target/
        key: ${{ runner.os }}-cargo-${{ hashFiles('**/Cargo.lock') }}
    - name: Install cargo-vet
      run: cargo install cargo-vet --version ${{ env.CARGO_VET_VERSION }} --git ${{ env.CARGO_VET_REPO }}
    - name: Prune (If some import got updated)
      run: cargo vet prune
    - name: Invoke cargo-vet
      run: cargo vet<|MERGE_RESOLUTION|>--- conflicted
+++ resolved
@@ -2,15 +2,10 @@
 on: push
 
 env:
-<<<<<<< HEAD
   RUST_VERSION: 1.70.0
   NIGHTLY_VERSION: nightly-2023-05-31
-=======
-  RUST_VERSION: 1.65
-  NIGHTLY_VERSION: nightly-2022-11-04
   CARGO_VET_VERSION: 0.7.0
   CARGO_VET_REPO: https://github.com/mozilla/cargo-vet
->>>>>>> ff7a1031
 
 jobs:
   lint:
