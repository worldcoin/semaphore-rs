--- conflicted
+++ resolved
@@ -55,12 +55,9 @@
 tiny-keccak = { version = "2.0.2" }
 wasmer = { version = "2.0" }
 semaphore-depth-macros = { path = "crates/semaphore-depth-macros" }
-<<<<<<< HEAD
 zeroize = "1.6.0"
-=======
 mmap-rs = "0.5.0"
 bincode = "1.3.3"
->>>>>>> dcba5adf
 
 # Use the same `ethers-core` version as ark-circom
 # TODO: Remove
